package scraper

import scraper.expressions.dsl._
import scraper.expressions.functions._
import scraper.expressions.{Ascending, SortOrder, Expression, NamedExpression}
import scraper.plans.logical.{Sort, Inner, Join, LogicalPlan}
import scraper.plans.{QueryExecution, logical}
import scraper.types.TupleType

class DataFrame(val queryExecution: QueryExecution) {
  def this(logicalPlan: LogicalPlan, context: Context) = this(context execute logicalPlan)

  def context: Context = queryExecution.context

  private def build(f: LogicalPlan => LogicalPlan): DataFrame =
    new DataFrame(f(queryExecution.logicalPlan), context)

  lazy val schema: TupleType = TupleType fromAttributes queryExecution.analyzedPlan.output

  def rename(newNames: String*): DataFrame = {
    assert(newNames.length == schema.fields.length)
    val oldNames = schema.fields map (_.name)
    val aliases = (oldNames, newNames).zipped map { Symbol(_) as _ }
    this select aliases
  }

  def select(first: Expression, rest: Expression*): DataFrame =
    this select (first +: rest)

  def select(expressions: Seq[Expression]): DataFrame = build(
    logical.Project(_, expressions map {
      case e: NamedExpression => e
      case e                  => e as e.sql
    })
  )

  def filter(condition: Expression): DataFrame = build(logical.Filter(_, condition))

  def where(condition: Expression): DataFrame = this filter condition

  def limit(n: Expression): DataFrame = build(logical.Limit(_, n))

  def limit(n: Int): DataFrame = this limit lit(n)

  def join(right: DataFrame, condition: Option[Expression] = None): DataFrame = build { left =>
    Join(left, right.queryExecution.logicalPlan, Inner, condition)
  }

  def groupBy(expr: Expression*): GroupedData = new GroupedData(this, expr)

<<<<<<< HEAD
  def sortBy(expr: Expression, exprs: Expression*): DataFrame = build { plan =>
    Sort(plan, (expr +: exprs).map(SortOrder(_, Ascending)))
  }
=======
  def agg(expr: Expression, exprs: Expression*): DataFrame = this groupBy () agg (expr, exprs: _*)
>>>>>>> 26296dcb

  def iterator: Iterator[Row] = queryExecution.physicalPlan.iterator

  def registerAsTable(tableName: String): Unit =
    context.catalog.registerRelation(tableName, queryExecution.analyzedPlan)

  def toSeq: Seq[Row] = iterator.toSeq

  def toArray: Array[Row] = iterator.toArray

  def explain(extended: Boolean): String = if (extended) {
    s"""# Logical plan
       |${queryExecution.logicalPlan.prettyTree}
       |
       |# Analyzed plan
       |${queryExecution.analyzedPlan.prettyTree}
       |
       |# Optimized plan
       |${queryExecution.optimizedPlan.prettyTree}
       |
       |# Physical plan
       |${queryExecution.physicalPlan.prettyTree}
       |""".stripMargin
  } else {
    s"""# Physical plan
       |${queryExecution.physicalPlan.prettyTree}
       |""".stripMargin
  }

  def printExplain(extended: Boolean): Unit = println(explain(extended))

  def printExplain(): Unit = println(explain(extended = true))
}<|MERGE_RESOLUTION|>--- conflicted
+++ resolved
@@ -48,13 +48,11 @@
 
   def groupBy(expr: Expression*): GroupedData = new GroupedData(this, expr)
 
-<<<<<<< HEAD
+  def agg(expr: Expression, exprs: Expression*): DataFrame = this groupBy () agg (expr, exprs: _*)
+
   def sortBy(expr: Expression, exprs: Expression*): DataFrame = build { plan =>
     Sort(plan, (expr +: exprs).map(SortOrder(_, Ascending)))
   }
-=======
-  def agg(expr: Expression, exprs: Expression*): DataFrame = this groupBy () agg (expr, exprs: _*)
->>>>>>> 26296dcb
 
   def iterator: Iterator[Row] = queryExecution.physicalPlan.iterator
 
